--- conflicted
+++ resolved
@@ -1,9 +1,5 @@
 from copy import deepcopy
-<<<<<<< HEAD
-from typing import Dict, List
-=======
-from typing import Optional
->>>>>>> 25680889
+from typing import Dict, List, Optional
 
 import mujoco
 import numpy as np
